--- conflicted
+++ resolved
@@ -2025,12 +2025,6 @@
 image_decoder*
 image_decoder_tiff_new (void);
 
-<<<<<<< HEAD
-/* Create BMP image decoder
- */
-image_decoder*
-image_decoder_bmp_new (void);
-=======
 /* Create PNG image decoder
  */
 image_decoder*
@@ -2040,7 +2034,6 @@
  */
 image_decoder*
 image_decoder_dib_new (void);
->>>>>>> 8eec9cce
 
 /* Free image decoder
  */
